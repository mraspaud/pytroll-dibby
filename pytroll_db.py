--- conflicted
+++ resolved
@@ -349,7 +349,6 @@
         return self._session.query(Parameter).\
                filter(Parameter.parameter_name == parameter_name).one()
 
-<<<<<<< HEAD
     def get_file(self, filename):
         return self._session.query(File).\
                filter(File.filename == filename).one()
@@ -360,39 +359,7 @@
                     filter(File.file_format_name == file_format_name).all()
         return file_obj
 
-class ReportManager(object):
-
-    def __init__(self, connection_string):
-        engine = create_engine(connection_string)
-        self._engine = engine
-        Session = sessionmaker(bind=engine)
-        self._session = Session()
-
-    def get_file(self):
-        return self._session.query(File).first()
-
-    def get_param_track(self):
-        #query = 'select filename, parameter_id from parameter_track';
-        #data_proxy = self._engine.execute(query)
-        #print data_proxy.fetchall()
-        return  self._session.query(ParameterLinestring)
-
-    def add_param_track(self):
-        line_s = 'LINESTRING (3 1, 4 4, 5 5, 5 6)'
-        wkt_o = shapely.wkt.loads(line_s)
-        print wkt_o
-        wkb_o = wkt_o.wkb #shapely.wkb.dumps(wkt_o)
-        
-
-        #print type(wkb_o)
-        #param_track = ParameterLinestring("hrpt_201012011615_lvl0_smb.l0", 8, datetime.datetime.utcnow(), wkb_o.encode('hex'))
-        #param_track = ParameterLinestring("hrpt_201012011615_lvl0_smb.l0", 8, datetime.datetime.utcnow(), wkt_o)
-        #self._session.add(param_track)
-        self._session.commit()
-
-
-=======
->>>>>>> 82728268
+
 if __name__ == '__main__':
     rm = DCManager('postgresql://iceopr:Hot_Eyes@devsat-lucid:5432/testdb2')
     #rm = DCManager('postgresql://a000680:@localhost.localdomain:5432/sat_db')
